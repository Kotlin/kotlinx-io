/*
 * Copyright 2010-2024 JetBrains s.r.o. and Kotlin Programming Language contributors.
 * Use of this source code is governed by the Apache 2.0 license that can be found in the LICENSE.txt file.
 */

package kotlinx.io

/**
 * Marks declarations that should be used carefully and in some cases, may cause data corruption or loss.
 *
 * Consider using other APIs instead when possible.
 * Otherwise, make sure to read documentation describing a delicate API.
 */
@MustBeDocumented
@Retention(AnnotationRetention.BINARY)
@RequiresOptIn(
    level = RequiresOptIn.Level.WARNING,
    message = "This is a delicate API and its use requires care. " +
            "Make sure you fully read and understand documentation of the declaration that is marked as a delicate API."
)
public annotation class DelicateIoApi

/**
 * Marks declarations that are **internal** in IO API.
 * These declarations may change or be removed without notice, and not intended for public use.
 * Incorrect of declarations marked as internal may cause data corruption or loss.
 *
 * Consider using other APIs instead when possible.
 * Otherwise, make sure to read documentation describing
 * an internal API.
 */
@MustBeDocumented
@Retention(AnnotationRetention.BINARY)
@RequiresOptIn(
    level = RequiresOptIn.Level.ERROR,
    message = "This is an internal API and its use requires care. " +
            "It is subject to change or removal and is not intended for use outside the library." +
            "Make sure you fully read and understand documentation of the declaration that " +
            "is marked as an internal API."
)
public annotation class InternalIoApi

/**
<<<<<<< HEAD
 * Marks API that may cause data corruption or loss or behave unpredictable when used with invalid argument values.
 *
 * Consider using other APIs instead when possible.
 * Otherwise, make sure to read documentation describing an unsafe API.
 */
@Retention(AnnotationRetention.BINARY)
@RequiresOptIn(
    level = RequiresOptIn.Level.WARNING,
    message = "This is an unsafe API and its use requires care. " +
            "Make sure you fully understand documentation of the declaration marked as UnsafeIoApi"
)
public annotation class UnsafeIoApi
=======
 * Marks an experimental API available only in snapshot builds.
 * There are no guarantees regarding the stability of such an API,
 * and it is a subject of change or removal without notice.
 */
@SnapshotApi
@Retention(AnnotationRetention.BINARY)
@RequiresOptIn(message = "This is a snapshot API, it may not be available in regular library release.")
public annotation class SnapshotApi
>>>>>>> de2be387
<|MERGE_RESOLUTION|>--- conflicted
+++ resolved
@@ -41,7 +41,6 @@
 public annotation class InternalIoApi
 
 /**
-<<<<<<< HEAD
  * Marks API that may cause data corruption or loss or behave unpredictable when used with invalid argument values.
  *
  * Consider using other APIs instead when possible.
@@ -54,7 +53,9 @@
             "Make sure you fully understand documentation of the declaration marked as UnsafeIoApi"
 )
 public annotation class UnsafeIoApi
-=======
+
+
+/**
  * Marks an experimental API available only in snapshot builds.
  * There are no guarantees regarding the stability of such an API,
  * and it is a subject of change or removal without notice.
@@ -62,5 +63,4 @@
 @SnapshotApi
 @Retention(AnnotationRetention.BINARY)
 @RequiresOptIn(message = "This is a snapshot API, it may not be available in regular library release.")
-public annotation class SnapshotApi
->>>>>>> de2be387
+public annotation class SnapshotApi