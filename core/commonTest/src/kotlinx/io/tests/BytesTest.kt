--- conflicted
+++ resolved
@@ -47,12 +47,7 @@
             assertEquals("18, 52, 86, 120, 154, 188, 222, 240", ll)
             assertEquals(0x123456789abcdef0, readLong())
 
-<<<<<<< HEAD
-            assertEquals("OK", readUTF8Line())
-        }
-=======
         assertEquals("OK", input.readUtf8Line())
->>>>>>> a834ea00
     }
 
     @Test
@@ -68,13 +63,8 @@
 
             writeUtf8String("OK\n")
             val text = listOf(1, 2, 3).joinToString(separator = "|")
-<<<<<<< HEAD
-            writeUTF8String("$text\n")
-        }.read {
-=======
             writeUtf8String("$text\n")
-        }.useInput {
->>>>>>> a834ea00
+        }.read {
             readArray(ByteArray(9999))
             assertEquals(0x12, readByte())
             assertEquals(0x1234, readShort())
