package kotlinx.io.tests.text

import kotlinx.io.*
<<<<<<< HEAD
import kotlin.test.Test
import kotlin.test.assertEquals
import kotlin.test.assertFails
import kotlin.test.assertTrue
=======
import kotlinx.io.text.*
import kotlin.test.*
>>>>>>> a834ea00

open class OutputStringTest {
    private val bufferSizes = (1..64)

    @Test
    fun testWriteAscii() = bufferSizes.forEach { size ->
        val text = "file."
        val expected = ubyteArrayOf(0x66u, 0x69u, 0x6cu, 0x65u, 0x2eu)

        val bytes = buildBytes(size) {
            writeUtf8String(text)
        }

        assertEquals(expected.size, bytes.size, "Size $size")
        bytes.read {
            val read = UByteArray(expected.size)
            readArray(read)
            assertTrue(eof(), "EOF")
            assertEquals(expected.contentToString(), read.contentToString())
        }
    }

    @Test
    fun testWriteUnicode() = bufferSizes.forEach { size ->
        val text = ".🌀."
        val expected = ubyteArrayOf(0x2eu, 0xf0u, 0x9fu, 0x8cu, 0x80u, 0x2eu)

        val bytes = buildBytes(size) {
            writeUtf8String(text)
        }

        assertEquals(expected.size, bytes.size, "Size $size")
        bytes.read {
            val read = UByteArray(expected.size)
            readArray(read)
            assertTrue(eof(), "EOF")
            assertEquals(expected.contentToString(), read.contentToString())
        }
    }


    @Test
    fun testWriteUtf8() = bufferSizes.forEach { size ->
        val text = "file content with unicode 🌀 : здороваться : 여보세요 : 你好 : ñç."
        // @formatter:off
        val expected = ubyteArrayOf(
            0x66u,
            0x69u,
            0x6cu,
            0x65u,
            0x20u,
            0x63u,
            0x6fu,
            0x6eu,
            0x74u,
            0x65u,
            0x6eu,
            0x74u,
            0x20u,
            0x77u,
            0x69u,
            0x74u,
            0x68u,
            0x20u,
            0x75u,
            0x6eu,
            0x69u,
            0x63u,
            0x6fu,
            0x64u,
            0x65u,
            0x20u, // ascii ends
            0xf0u,
            0x9fu,
            0x8cu,
            0x80u,
            0x20u,
            0x3au,
            0x20u,
            0xd0u,
            0xb7u,
            0xd0u,
            0xb4u,
            0xd0u,
            0xbeu,
            0xd1u,
            0x80u,
            0xd0u,
            0xbeu,
            0xd0u,
            0xb2u,
            0xd0u,
            0xb0u,
            0xd1u,
            0x82u,
            0xd1u,
            0x8cu,
            0xd1u,
            0x81u,
            0xd1u,
            0x8fu,
            0x20u,
            0x3au,
            0x20u,
            0xecu,
            0x97u,
            0xacu,
            0xebu,
            0xb3u,
            0xb4u,
            0xecu,
            0x84u,
            0xb8u,
            0xecu,
            0x9au,
            0x94u,
            0x20u,
            0x3au,
            0x20u,
            0xe4u,
            0xbdu,
            0xa0u,
            0xe5u,
            0xa5u,
            0xbdu,
            0x20u,
            0x3au,
            0x20u,
            0xc3u,
            0xb1u,
            0xc3u,
            0xa7u,
            0x2eu
        )
        // @formatter:on

        val bytes = buildBytes(size) {
            writeUtf8String(text)
        }

        assertEquals(expected.size, bytes.size, "Size $size")

        bytes.read {
            val read = UByteArray(expected.size)
            readArray(read)
            assertTrue(eof(), "EOF")
            assertEquals(expected.contentToString(), read.contentToString())
        }
    }

    @Test
    fun testWriteMultiByteAtEnd() {
<<<<<<< HEAD
        buildBytes {
            writeUTF8String("ABC\u0422")
        }.read {
            assertEquals("ABC\u0422", readUTF8String(4))
            assertTrue(eof(), "EOF")
        }
=======
        val input = buildBytes {
            writeUtf8String("ABC\u0422")
        }.input()

        assertEquals("ABC\u0422", input.readUtf8String(4))
        assertTrue(input.eof(), "EOF")
>>>>>>> a834ea00
    }

    @Test
    fun testWriteSingleByte() {
<<<<<<< HEAD
        buildBytes {
            writeUTF8String("1")
        }.read {
            assertEquals("1", readUTF8String(1))
            assertTrue(eof(), "EOF")
=======
        val input = buildBytes {
            writeUtf8String("1")
        }.input()

        try {
            assertEquals("1", input.readUtf8String(1))
            assertTrue(input.eof(), "EOF")
        } finally {
            input.close()
>>>>>>> a834ea00
        }
    }

    @Test
    fun testReadUntilDelimiter() {
<<<<<<< HEAD
        buildBytes {
            writeUTF8String("1,23|,4.")
        }.read {

            val sb = StringBuilder()
            val counts = mutableListOf<Int>()

            counts.add(readUTF8StringUntilDelimitersTo(sb, "|,."))
            counts.add(readUTF8StringUntilDelimitersTo(sb, "|,."))
            counts.add(readUTF8StringUntilDelimitersTo(sb, "|,."))
            counts.add(readUTF8StringUntilDelimitersTo(sb, "|,."))
            assertTrue(eof(), "EOF")
            assertEquals("1234", sb.toString())
            assertEquals(listOf(1, 2, 0, 1), counts)
        }
=======
        val input = buildBytes {
            writeUtf8String("1,23|,4.")
        }.input()

        val sb = StringBuilder()
        val counts = mutableListOf<Int>()

        counts.add(input.readUtf8StringUntilDelimitersTo(sb, "|,."))
        counts.add(input.readUtf8StringUntilDelimitersTo(sb, "|,."))
        counts.add(input.readUtf8StringUntilDelimitersTo(sb, "|,."))
        counts.add(input.readUtf8StringUntilDelimitersTo(sb, "|,."))
        assertTrue(input.eof(), "EOF")
        assertEquals("1234", sb.toString())
        assertEquals(listOf(1, 2, 0, 1), counts)
>>>>>>> a834ea00
    }

    @Test
    fun testReadUntilDelimiterMulti() {
<<<<<<< HEAD
        buildBytes {
            writeUTF8String("\u0422,\u0423|\u0424.")
        }.read {
=======
        val input = buildBytes {
            writeUtf8String("\u0422,\u0423|\u0424.")
        }.input()
>>>>>>> a834ea00

            val sb = StringBuilder()
            val counts = mutableListOf<Int>()

<<<<<<< HEAD
            counts.add(readUTF8StringUntilDelimitersTo(sb, "|,."))
            counts.add(readUTF8StringUntilDelimitersTo(sb, "|,."))
            counts.add(readUTF8StringUntilDelimitersTo(sb, "|,."))
            assertTrue(eof(), "EOF")
            assertEquals("\u0422\u0423\u0424", sb.toString())
            assertEquals(listOf(1, 1, 1), counts)
        }
=======
        counts.add(input.readUtf8StringUntilDelimitersTo(sb, "|,."))
        counts.add(input.readUtf8StringUntilDelimitersTo(sb, "|,."))
        counts.add(input.readUtf8StringUntilDelimitersTo(sb, "|,."))
        assertTrue(input.eof(), "EOF")
        assertEquals("\u0422\u0423\u0424", sb.toString())
        assertEquals(listOf(1, 1, 1), counts)
>>>>>>> a834ea00
    }

    @Test
    fun testReadLineSingleBuffer() = bufferSizes.forEach { size ->
<<<<<<< HEAD
        buildBytes(size) {
            writeUTF8String("1\r\n22\n333\n4444\n") // TODO: replace one LF with CR when we can read it 
        }.read {
            assertEquals("1", readUTF8Line())
            assertEquals("22", readUTF8Line())
            assertEquals("333", readUTF8Line())
            assertEquals("4444", readUTF8Line())
            assertTrue(eof(), "EOF")
            assertFails { readUTF8Line() }
        }
    }

    @Test
    fun testCorrectRawString(){
        val str = "This is raw string in ASCII"
        buildBytes {
            writeRawString(str)
        }.read {
            assertEquals(str, readRawString())
        }
    }

    @Test
    fun testIncorrectRawString(){
        assertFails {
            buildBytes {
                writeRawString("ABC\u0422")
            }
        }
        assertFails {
            buildBytes {
                writeRawString("бяка")
            }
        }
=======
        val input = buildBytes(size) {
            writeUtf8String("1\r\n22\n333\n4444\n") // TODO: replace one LF with CR when we can read it
        }.input()

        assertEquals("1", input.readUtf8Line())
        assertEquals("22", input.readUtf8Line())
        assertEquals("333", input.readUtf8Line())
        assertEquals("4444", input.readUtf8Line())
        assertTrue(input.eof(), "EOF")
>>>>>>> a834ea00
    }
}
<|MERGE_RESOLUTION|>--- conflicted
+++ resolved
@@ -1,15 +1,11 @@
 package kotlinx.io.tests.text
 
 import kotlinx.io.*
-<<<<<<< HEAD
+import kotlinx.io.text.*
 import kotlin.test.Test
 import kotlin.test.assertEquals
 import kotlin.test.assertFails
 import kotlin.test.assertTrue
-=======
-import kotlinx.io.text.*
-import kotlin.test.*
->>>>>>> a834ea00
 
 open class OutputStringTest {
     private val bufferSizes = (1..64)
@@ -56,94 +52,12 @@
         val text = "file content with unicode 🌀 : здороваться : 여보세요 : 你好 : ñç."
         // @formatter:off
         val expected = ubyteArrayOf(
-            0x66u,
-            0x69u,
-            0x6cu,
-            0x65u,
-            0x20u,
-            0x63u,
-            0x6fu,
-            0x6eu,
-            0x74u,
-            0x65u,
-            0x6eu,
-            0x74u,
-            0x20u,
-            0x77u,
-            0x69u,
-            0x74u,
-            0x68u,
-            0x20u,
-            0x75u,
-            0x6eu,
-            0x69u,
-            0x63u,
-            0x6fu,
-            0x64u,
-            0x65u,
-            0x20u, // ascii ends
-            0xf0u,
-            0x9fu,
-            0x8cu,
-            0x80u,
-            0x20u,
-            0x3au,
-            0x20u,
-            0xd0u,
-            0xb7u,
-            0xd0u,
-            0xb4u,
-            0xd0u,
-            0xbeu,
-            0xd1u,
-            0x80u,
-            0xd0u,
-            0xbeu,
-            0xd0u,
-            0xb2u,
-            0xd0u,
-            0xb0u,
-            0xd1u,
-            0x82u,
-            0xd1u,
-            0x8cu,
-            0xd1u,
-            0x81u,
-            0xd1u,
-            0x8fu,
-            0x20u,
-            0x3au,
-            0x20u,
-            0xecu,
-            0x97u,
-            0xacu,
-            0xebu,
-            0xb3u,
-            0xb4u,
-            0xecu,
-            0x84u,
-            0xb8u,
-            0xecu,
-            0x9au,
-            0x94u,
-            0x20u,
-            0x3au,
-            0x20u,
-            0xe4u,
-            0xbdu,
-            0xa0u,
-            0xe5u,
-            0xa5u,
-            0xbdu,
-            0x20u,
-            0x3au,
-            0x20u,
-            0xc3u,
-            0xb1u,
-            0xc3u,
-            0xa7u,
-            0x2eu
-        )
+            0x66u,0x69u,0x6cu,0x65u,0x20u,0x63u,0x6fu,0x6eu,0x74u,0x65u,0x6eu,0x74u,0x20u,
+            0x77u,0x69u,0x74u,0x68u,0x20u,0x75u,0x6eu,0x69u,0x63u,0x6fu,0x64u,0x65u,0x20u, // ascii ends
+            0xf0u,0x9fu,0x8cu,0x80u,0x20u,0x3au,0x20u,0xd0u,0xb7u,0xd0u,0xb4u,0xd0u,0xbeu,0xd1u,0x80u,0xd0u,0xbeu,
+            0xd0u,0xb2u,0xd0u,0xb0u,0xd1u,0x82u,0xd1u,0x8cu,0xd1u,0x81u,0xd1u,0x8fu,0x20u,0x3au,0x20u,0xecu,
+            0x97u,0xacu,0xebu,0xb3u,0xb4u,0xecu,0x84u,0xb8u,0xecu,0x9au,0x94u,0x20u,0x3au,0x20u,0xe4u,0xbdu,0xa0u,
+            0xe5u,0xa5u,0xbdu,0x20u,0x3au,0x20u,0xc3u,0xb1u,0xc3u,0xa7u,0x2eu)
         // @formatter:on
 
         val bytes = buildBytes(size) {
@@ -162,50 +76,28 @@
 
     @Test
     fun testWriteMultiByteAtEnd() {
-<<<<<<< HEAD
         buildBytes {
             writeUTF8String("ABC\u0422")
         }.read {
             assertEquals("ABC\u0422", readUTF8String(4))
             assertTrue(eof(), "EOF")
         }
-=======
-        val input = buildBytes {
-            writeUtf8String("ABC\u0422")
-        }.input()
-
-        assertEquals("ABC\u0422", input.readUtf8String(4))
-        assertTrue(input.eof(), "EOF")
->>>>>>> a834ea00
     }
 
     @Test
     fun testWriteSingleByte() {
-<<<<<<< HEAD
         buildBytes {
             writeUTF8String("1")
         }.read {
             assertEquals("1", readUTF8String(1))
             assertTrue(eof(), "EOF")
-=======
-        val input = buildBytes {
-            writeUtf8String("1")
-        }.input()
-
-        try {
-            assertEquals("1", input.readUtf8String(1))
-            assertTrue(input.eof(), "EOF")
-        } finally {
-            input.close()
->>>>>>> a834ea00
         }
     }
 
     @Test
     fun testReadUntilDelimiter() {
-<<<<<<< HEAD
         buildBytes {
-            writeUTF8String("1,23|,4.")
+            writeUtf8String("1,23|,4.")
         }.read {
 
             val sb = StringBuilder()
@@ -219,40 +111,17 @@
             assertEquals("1234", sb.toString())
             assertEquals(listOf(1, 2, 0, 1), counts)
         }
-=======
-        val input = buildBytes {
-            writeUtf8String("1,23|,4.")
-        }.input()
-
-        val sb = StringBuilder()
-        val counts = mutableListOf<Int>()
-
-        counts.add(input.readUtf8StringUntilDelimitersTo(sb, "|,."))
-        counts.add(input.readUtf8StringUntilDelimitersTo(sb, "|,."))
-        counts.add(input.readUtf8StringUntilDelimitersTo(sb, "|,."))
-        counts.add(input.readUtf8StringUntilDelimitersTo(sb, "|,."))
-        assertTrue(input.eof(), "EOF")
-        assertEquals("1234", sb.toString())
-        assertEquals(listOf(1, 2, 0, 1), counts)
->>>>>>> a834ea00
     }
 
     @Test
     fun testReadUntilDelimiterMulti() {
-<<<<<<< HEAD
         buildBytes {
-            writeUTF8String("\u0422,\u0423|\u0424.")
+            writeUtf8String("\u0422,\u0423|\u0424.")
         }.read {
-=======
-        val input = buildBytes {
-            writeUtf8String("\u0422,\u0423|\u0424.")
-        }.input()
->>>>>>> a834ea00
 
             val sb = StringBuilder()
             val counts = mutableListOf<Int>()
 
-<<<<<<< HEAD
             counts.add(readUTF8StringUntilDelimitersTo(sb, "|,."))
             counts.add(readUTF8StringUntilDelimitersTo(sb, "|,."))
             counts.add(readUTF8StringUntilDelimitersTo(sb, "|,."))
@@ -260,21 +129,12 @@
             assertEquals("\u0422\u0423\u0424", sb.toString())
             assertEquals(listOf(1, 1, 1), counts)
         }
-=======
-        counts.add(input.readUtf8StringUntilDelimitersTo(sb, "|,."))
-        counts.add(input.readUtf8StringUntilDelimitersTo(sb, "|,."))
-        counts.add(input.readUtf8StringUntilDelimitersTo(sb, "|,."))
-        assertTrue(input.eof(), "EOF")
-        assertEquals("\u0422\u0423\u0424", sb.toString())
-        assertEquals(listOf(1, 1, 1), counts)
->>>>>>> a834ea00
     }
 
     @Test
     fun testReadLineSingleBuffer() = bufferSizes.forEach { size ->
-<<<<<<< HEAD
         buildBytes(size) {
-            writeUTF8String("1\r\n22\n333\n4444\n") // TODO: replace one LF with CR when we can read it 
+            writeUTF8String("1\r\n22\n333\n4444\n") // TODO: replace one LF with CR when we can read it
         }.read {
             assertEquals("1", readUTF8Line())
             assertEquals("22", readUTF8Line())
@@ -307,16 +167,5 @@
                 writeRawString("бяка")
             }
         }
-=======
-        val input = buildBytes(size) {
-            writeUtf8String("1\r\n22\n333\n4444\n") // TODO: replace one LF with CR when we can read it
-        }.input()
-
-        assertEquals("1", input.readUtf8Line())
-        assertEquals("22", input.readUtf8Line())
-        assertEquals("333", input.readUtf8Line())
-        assertEquals("4444", input.readUtf8Line())
-        assertTrue(input.eof(), "EOF")
->>>>>>> a834ea00
     }
 }
