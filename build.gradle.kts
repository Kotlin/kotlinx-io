--- conflicted
+++ resolved
@@ -24,16 +24,13 @@
 @OptIn(ExperimentalBCVApi::class)
 apiValidation {
     ignoredProjects.add("kotlinx-io-benchmarks")
-<<<<<<< HEAD
-    klib.enabled = true
-=======
     nonPublicMarkers.addAll(
         listOf(
             "kotlinx.io.bytestring.SnapshotByteStringApi",
             "kotlinx.io.SnapshotApi"
         )
     )
->>>>>>> de2be387
+    klib.enabled = true
 }
 
 dependencies {
