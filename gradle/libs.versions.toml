--- conflicted
+++ resolved
@@ -3,15 +3,9 @@
 java = "8"
 multi-release-toolchain = "17"
 dokka = "2.0.0"
-<<<<<<< HEAD
-kover = "0.8.3"
-bcv = "0.16.3"
-benchmark = "0.4.13"
-=======
 kover = "0.9.1"
 bcv = "0.17.0"
 benchmark = "0.4.14"
->>>>>>> 15c33ae5
 jmh = "1.37"
 coroutines = "1.10.2"
 animalsniffer = "2.0.0"
