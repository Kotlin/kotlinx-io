[versions]
kotlin = "2.0.0"
java = "8"
dokka = "1.9.20"
kover = "0.8.0-Beta2"
bcv = "0.15.0-Beta.2"
benchmark = "0.4.10"
jmh = "1.37"
coroutines = "1.7.3"
animalsniffer = "1.7.1"

agp = "8.3.+"
# Don't update to 1.2.* as it requires SDK version upgrade to 34
<<<<<<< HEAD
androidx-benchmark = "1.1.1"
=======
androidx-benchmark = "1.2.4"
>>>>>>> 6d00b200
androidx-test-runner = "1.5.2"
androidx-test-junit = "1.1.5"
junit4 = "4.13.2"

[libraries]

kotlinx-benchmark-runtime = { group = "org.jetbrains.kotlinx", name = "kotlinx-benchmark-runtime", version.ref = "benchmark" }
kotlin-gradle-plugin = { group = "org.jetbrains.kotlin", name = "kotlin-gradle-plugin", version.ref = "kotlin" }
dokka-gradle-plugin = { group = "org.jetbrains.dokka", name = "dokka-gradle-plugin", version.ref = "dokka" }
kotlinx-coroutines-core = { group = "org.jetbrains.kotlinx", name = "kotlinx-coroutines-core", version.ref = "coroutines" }
animalsniffer-gradle-plugin = { group = "ru.vyarus", name = "gradle-animalsniffer-plugin", version.ref = "animalsniffer" }
androidx-test-runner = { group = "androidx.test", name = "runner", version.ref = "androidx-test-runner" }
androidx-test-junit = { group = "androidx.test.ext", name = "junit", version.ref = "androidx-test-junit" }
junit4 = { group = "junit", name = "junit", version.ref = "junit4" }
androidx-benchmark-junit4 = { group = "androidx.benchmark", name = "benchmark-junit4", version.ref = "androidx-benchmark" }

[plugins]

dokka = { id = "org.jetbrains.dokka", version.ref = "dokka" }
kover = { id = "org.jetbrains.kotlinx.kover", version.ref = "kover" }
bcv = { id = "org.jetbrains.kotlinx.binary-compatibility-validator", version.ref = "bcv" }
kotlinx-benchmark-plugin = { id = "org.jetbrains.kotlinx.benchmark", version.ref = "benchmark"}
android = { id = "com.android.library", version.ref = "agp" }
androidx-benchmark = { id = "androidx.benchmark", version.ref = "androidx-benchmark" }
kotlin-android = { id = "org.jetbrains.kotlin.android", version.ref = "kotlin" }<|MERGE_RESOLUTION|>--- conflicted
+++ resolved
@@ -11,11 +11,7 @@
 
 agp = "8.3.+"
 # Don't update to 1.2.* as it requires SDK version upgrade to 34
-<<<<<<< HEAD
-androidx-benchmark = "1.1.1"
-=======
 androidx-benchmark = "1.2.4"
->>>>>>> 6d00b200
 androidx-test-runner = "1.5.2"
 androidx-test-junit = "1.1.5"
 junit4 = "4.13.2"
