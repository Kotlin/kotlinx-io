/*
 * Copyright 2017-2025 JetBrains s.r.o. and respective authors and developers.
 * Use of this source code is governed by the Apache 2.0 license that can be found in the LICENCE file.
 */

plugins {
    id("org.jetbrains.dokka")
}

dokka {
    dokkaSourceSets.configureEach {
        includes.from("Module.md")

        sourceLink {
            localDirectory = rootDir
            remoteUrl("https://github.com/kotlin/kotlinx-io/tree/master")
            remoteLineSuffix = "#L"
        }

        // we don't want to advertise `unsafe` APIs in documentation
        perPackageOption {
            suppress = true
            matchingRegex = ".*unsafe.*"
        }

        // as in kotlinx-io-multiplatform.gradle.kts:configureSourceSet
        val platform = name.dropLast(4)
        samples.from("$platform/test/samples")
<<<<<<< HEAD
=======

    }
    pluginsConfiguration.html {
        templatesDir = rootDir.resolve("dokka-templates")
>>>>>>> 15c33ae5
    }
}<|MERGE_RESOLUTION|>--- conflicted
+++ resolved
@@ -26,12 +26,9 @@
         // as in kotlinx-io-multiplatform.gradle.kts:configureSourceSet
         val platform = name.dropLast(4)
         samples.from("$platform/test/samples")
-<<<<<<< HEAD
-=======
 
     }
     pluginsConfiguration.html {
         templatesDir = rootDir.resolve("dokka-templates")
->>>>>>> 15c33ae5
     }
 }