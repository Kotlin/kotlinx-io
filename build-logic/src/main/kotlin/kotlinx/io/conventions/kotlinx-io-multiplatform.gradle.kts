/*
 * Copyright 2017-2023 JetBrains s.r.o. and respective authors and developers.
 * Use of this source code is governed by the Apache 2.0 license that can be found in the LICENCE file.
 */

import org.jetbrains.kotlin.gradle.dsl.KotlinMultiplatformExtension
import org.jetbrains.kotlin.gradle.plugin.KotlinSourceSet
import org.jetbrains.kotlin.gradle.targets.js.nodejs.NodeJsRootExtension
import org.jetbrains.kotlin.gradle.targets.js.npm.tasks.KotlinNpmInstallTask
import kotlin.jvm.optionals.getOrNull

plugins {
    kotlin("multiplatform")
    id("kotlinx-io-clean")
}

kotlin {

    val versionCatalog: VersionCatalog = extensions.getByType<VersionCatalogsExtension>().named("libs")
    jvmToolchain {
        val javaVersion = versionCatalog.findVersion("java").getOrNull()?.requiredVersion
            ?: throw GradleException("Version 'java' is not specified in the version catalog")
        languageVersion.set(JavaLanguageVersion.of(javaVersion))
    }

    jvm {
        withJava()
        testRuns["test"].executionTask.configure {
            useJUnitPlatform()
        }
    }

    js(IR) {
        browser {
            testTask(Action {
                filter.setExcludePatterns("*SmokeFileTest*")
            })
        }
    }

    @OptIn(org.jetbrains.kotlin.gradle.targets.js.dsl.ExperimentalWasmDsl::class)
    wasmJs {
        nodejs()
        //  Disabled because we can't exclude some tests: https://youtrack.jetbrains.com/issue/KT-58291
        // browser()
    }

    @OptIn(org.jetbrains.kotlin.gradle.targets.js.dsl.ExperimentalWasmDsl::class)
    wasmWasi {
        nodejs()
    }

    sourceSets {
        commonTest {
            dependencies {
                implementation(kotlin("test"))
            }
        }
    }

    explicitApi()
    sourceSets.configureEach {
        configureSourceSet()
    }

    configureNativePlatforms()

    val appleTargets = appleTargets()
    val mingwTargets = mingwTargets()

    /*
      Native source sets hierarchy:
      native
      |-> apple
      |-> nonApple
          |-> mingw
          |-> unix
              |-> linux
              |-> android
     */

    sourceSets {
        val nonJvmMain = createSourceSet("nonJvmMain", parent = commonMain.get(), children = listOf("js"))
        val nonJvmTest = createSourceSet("nonJvmTest", parent = commonTest.get(), children = listOf("js"))

        val nativeMain = createSourceSet("nativeMain", parent = nonJvmMain)
        val nativeTest = createSourceSet("nativeTest", parent = nonJvmTest)
        val nonAppleMain = createSourceSet("nonAppleMain", parent = nativeMain)
        val nonAppleTest = createSourceSet("nonAppleTest", parent = nativeTest)
        createSourceSet("appleMain", parent = nativeMain, children = appleTargets)
        createSourceSet("appleTest", parent = nativeTest, children = appleTargets)
        createSourceSet("mingwMain", parent = nonAppleMain, children = mingwTargets)
        createSourceSet("mingwTest", parent = nonAppleTest, children = mingwTargets)
        val unixMain = createSourceSet("unixMain", parent = nonAppleMain)
        val unixTest = createSourceSet("unixTest", parent = nonAppleTest)
        createSourceSet("linuxMain", parent = unixMain, children = linuxTargets())
        createSourceSet("linuxTest", parent = unixTest, children = linuxTargets())
        createSourceSet("androidMain", parent = unixMain, children = androidTargets())
        createSourceSet("androidTest", parent = unixTest, children = androidTargets())
<<<<<<< HEAD
        createSourceSet("wasmMain", parent = nonJvmMain, children = wasmTargets())
        createSourceSet("wasmTest", parent = nonJvmTest, children = wasmTargets())
=======
        createSourceSet("wasmMain", parent = commonMain.get(), children = wasmTargets())
        createSourceSet("wasmTest", parent = commonTest.get(), children = wasmTargets())
>>>>>>> dfcf4db1
    }
}

fun KotlinSourceSet.configureSourceSet() {
    val srcDir = if (name.endsWith("Main")) "src" else "test"
    val platform = name.dropLast(4)
    kotlin.srcDir("$platform/$srcDir")
    if (name == "jvmMain") {
        resources.srcDir("$platform/resources")
    } else if (name == "jvmTest") {
        resources.srcDir("$platform/test-resources")
    }
    languageSettings {
        progressiveMode = true
    }
}

/**
 * Creates a source set for a directory that isn't already a built-in platform. Use this to create
 * custom shared directories like `nonJvmMain` or `unixMain`.
 */
fun NamedDomainObjectContainer<KotlinSourceSet>.createSourceSet(
    name: String,
    parent: KotlinSourceSet? = null,
    children: List<String> = listOf()
): KotlinSourceSet {
    val result = create(name)

    if (parent != null) {
        result.dependsOn(parent)
    }

    val suffix = when {
        name.endsWith("Main") -> "Main"
        name.endsWith("Test") -> "Test"
        else -> error("unexpected source set name: ${name}")
    }

    for (childTarget in children) {
        val childSourceSet = get("${childTarget}$suffix")
        childSourceSet.dependsOn(result)
    }

    return result
}

fun KotlinMultiplatformExtension.configureNativePlatforms() {
    iosX64()
    iosArm64()
    iosSimulatorArm64()
    tvosX64()
    tvosArm64()
    tvosSimulatorArm64()
    watchosArm32()
    watchosArm64()
    watchosX64()
    watchosSimulatorArm64()
    watchosDeviceArm64()
    linuxArm64()
    androidNativeArm32()
    androidNativeArm64()
    androidNativeX64()
    androidNativeX86()
    // Required to generate tests tasks: https://youtrack.jetbrains.com/issue/KT-26547
    linuxX64()
    macosX64()
    macosArm64()
    mingwX64()
}

fun appleTargets() = listOf(
    "iosArm64",
    "iosX64",
    "iosSimulatorArm64",
    "macosX64",
    "macosArm64",
    "tvosArm64",
    "tvosX64",
    "tvosSimulatorArm64",
    "watchosArm32",
    "watchosArm64",
    "watchosX64",
    "watchosSimulatorArm64",
    "watchosDeviceArm64"
)

fun mingwTargets() = listOf(
    "mingwX64"
)

fun linuxTargets() = listOf(
    "linuxX64",
    "linuxArm64"
)

fun androidTargets() = listOf(
    "androidNativeArm32",
    "androidNativeArm64",
    "androidNativeX64",
    "androidNativeX86"
)

fun wasmTargets() = listOf("wasmJs", "wasmWasi")

rootProject.the<NodeJsRootExtension>().apply {
    nodeVersion = "21.0.0-v8-canary202310177990572111"
    nodeDownloadBaseUrl = "https://nodejs.org/download/v8-canary"
}

rootProject.tasks.withType<KotlinNpmInstallTask>().configureEach {
    args.add("--ignore-engines")
}<|MERGE_RESOLUTION|>--- conflicted
+++ resolved
@@ -97,13 +97,8 @@
         createSourceSet("linuxTest", parent = unixTest, children = linuxTargets())
         createSourceSet("androidMain", parent = unixMain, children = androidTargets())
         createSourceSet("androidTest", parent = unixTest, children = androidTargets())
-<<<<<<< HEAD
-        createSourceSet("wasmMain", parent = nonJvmMain, children = wasmTargets())
-        createSourceSet("wasmTest", parent = nonJvmTest, children = wasmTargets())
-=======
         createSourceSet("wasmMain", parent = commonMain.get(), children = wasmTargets())
         createSourceSet("wasmTest", parent = commonTest.get(), children = wasmTargets())
->>>>>>> dfcf4db1
     }
 }
 
