--- conflicted
+++ resolved
@@ -17,10 +17,6 @@
 
 `Buffer` consists of segments organized as a linked list. Segments allow reducing memory allocations during the buffer's expansion and copying. The latter is achieved by delegating or sharing the ownership over the underlying buffer's segments with other buffers.
 
-<<<<<<< HEAD
-Future replacement is to be discussed, currently we do recommend using [Okio](https://github.com/square/okio/)
-for multiplatform IO primitives.
-=======
 The library also provides interfaces representing data sources and destinations - `Source` and `Sink`.
 
 In addition to `Buffer`, the library provides an immutable sequence of bytes - `ByteString`.
@@ -89,5 +85,4 @@
 
 A honorable mention goes to the developers of [Okio](https://square.github.io/okio/) 
 that served as the foundation for `kotlinx-io` and to [Jesse Wilson](https://github.com/swankjesse),
-for the help with `Okio` adaption, his suggestions, assistance and guidance with `kotlinx-io` development.
->>>>>>> f0912a76
+for the help with `Okio` adaption, his suggestions, assistance and guidance with `kotlinx-io` development.